--- conflicted
+++ resolved
@@ -602,11 +602,7 @@
         // Make a working copy
         $scope.tmpOptions = angular.copy($scope.config.Options);
         $scope.tmpOptions.UREnabled = ($scope.tmpOptions.URAccepted > 0);
-<<<<<<< HEAD
-        $scope.tmpOptions.NodeName = $scope.thisNode().Name;
-=======
         $scope.tmpOptions.DeviceName = $scope.thisDevice().Name;
->>>>>>> d3a9b126
         $scope.tmpOptions.AutoUpgradeEnabled = ($scope.tmpOptions.AutoUpgradeIntervalH > 0);
         $scope.tmpGUI = angular.copy($scope.config.GUI);
         $('#settings').modal();
